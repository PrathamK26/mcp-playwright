{
  "name": "@executeautomation/playwright-mcp-server",
  "version": "1.0.4",
  "description": "Model Context Protocol servers for Playwright",
  "license": "MIT",
  "author": "ExecuteAutomation, Ltd (https://executeautomation.com)",
  "homepage": "https://executeautomation.github.io/mcp-playwright/",
  "bugs": "https://github.com/executeautomation/mcp-playwright/issues",
  "types": "dist/index.d.ts",
  "type": "module",
  "bin": {
    "playwright-mcp-server": "dist/index.js"
  },
  "files": [
    "dist"
  ],
  "scripts": {
    "build": "tsc && shx chmod +x dist/*.js",
    "prepare": "npm run build",
    "watch": "tsc --watch",
    "test": "jest --testMatch=\"<rootDir>/src/__tests__/**/*.test.ts\"",
    "test:coverage": "jest --coverage --testMatch=\"<rootDir>/src/__tests__/**/*.test.ts\"",
    "test:custom": "node run-tests.cjs"
  },
  "repository": {
    "type": "git",
    "url": "https://github.com/executeautomation/mcp-playwright.git"
  },
  "dependencies": {
<<<<<<< HEAD
    "@modelcontextprotocol/sdk": "1.6.1",
    "@playwright/browser-chromium": "1.51.1",
    "@playwright/browser-firefox": "1.51.1",
    "@playwright/browser-webkit": "1.51.1",
    "@playwright/test": "^1.51.1",
    "mcp-evals": "^1.0.18",
    "playwright": "1.51.1",
    "uuid": "^9.0.1"
=======
    "@modelcontextprotocol/sdk": "1.11.1",
    "@playwright/browser-chromium": "1.52.0",
    "@playwright/browser-firefox": "1.52.0",
    "@playwright/browser-webkit": "1.52.0",
    "playwright": "1.52.0",
    "@playwright/test": "^1.52.0",
    "uuid": "11.1.0"
>>>>>>> 93381f9a
  },
  "keywords": [
    "playwright",
    "automation",
    "AI",
    "Claude MCP"
  ],
  "devDependencies": {
    "@types/jest": "^29.5.14",
    "@types/node": "^20.10.5",
    "jest": "^29.7.0",
    "jest-playwright-preset": "4.0.0",
    "shx": "^0.3.4",
    "ts-jest": "^29.2.6",
    "typescript": "^5.8.2"
  }
}<|MERGE_RESOLUTION|>--- conflicted
+++ resolved
@@ -27,24 +27,14 @@
     "url": "https://github.com/executeautomation/mcp-playwright.git"
   },
   "dependencies": {
-<<<<<<< HEAD
-    "@modelcontextprotocol/sdk": "1.6.1",
-    "@playwright/browser-chromium": "1.51.1",
-    "@playwright/browser-firefox": "1.51.1",
-    "@playwright/browser-webkit": "1.51.1",
-    "@playwright/test": "^1.51.1",
-    "mcp-evals": "^1.0.18",
-    "playwright": "1.51.1",
-    "uuid": "^9.0.1"
-=======
     "@modelcontextprotocol/sdk": "1.11.1",
     "@playwright/browser-chromium": "1.52.0",
     "@playwright/browser-firefox": "1.52.0",
     "@playwright/browser-webkit": "1.52.0",
+    "@playwright/test": "^1.52.0",
+    "mcp-evals": "^1.0.18",
     "playwright": "1.52.0",
-    "@playwright/test": "^1.52.0",
     "uuid": "11.1.0"
->>>>>>> 93381f9a
   },
   "keywords": [
     "playwright",
